package io.hotmoka.memory.internal;

import java.util.concurrent.BlockingQueue;
import java.util.concurrent.LinkedBlockingDeque;

import org.slf4j.Logger;
import org.slf4j.LoggerFactory;

import io.hotmoka.beans.InternalFailureException;
import io.hotmoka.beans.TransactionRejectedException;
import io.hotmoka.beans.requests.TransactionRequest;

/**
 * A mempool receives transaction requests and schedules them for execution,
 * respecting the order in which they have been proposed.
 */
class Mempool {
	public final static int MAX_CAPACITY = 200_000;
	private final static Logger logger = LoggerFactory.getLogger(Mempool.class);

	/**
	 * The queue of requests to check.
	 */
	private final BlockingQueue<TransactionRequest<?>> mempool = new LinkedBlockingDeque<>(MAX_CAPACITY);

	/**
	 * The queue of the already checked requests, that still need to be executed.
	 */
	private final BlockingQueue<TransactionRequest<?>> checkedMempool = new LinkedBlockingDeque<>(MAX_CAPACITY);

	/**
	 * The node for which requests are executed.
	 */
	private final MemoryBlockchainImpl node;

	/**
	 * The thread that checks requests when they are submitted.
	 */
	private final Thread checker;

	/**
	 * The thread the execution requests that have already been checked.
	 */
	private final Thread deliverer;

	/**
	 * Builds a mempool.
	 * 
	 * @param node the node for which the mempool works
	 */
	Mempool(MemoryBlockchainImpl node) {
		this.node = node;
		this.checker = new Thread(this::check);
		this.checker.start();
		this.deliverer = new Thread(this::deliver);
		this.deliverer.start();
	}

	/**
	 * Adds a request to the mempool. Eventually, it will be checked and executed.
	 * 
	 * @param request the request
	 */
	public void add(TransactionRequest<?> request) {
		if (!mempool.offer(request))
			throw new InternalFailureException("mempool overflow");
	}

	/**
	 * Stops the mempool, by stopping its working threads.
	 */
	public void stop() {
		checker.interrupt();
		deliverer.interrupt();
	}

	/**
	 * The body of the checking thread. Its pops a request from the mempool and checks it.
	 */
	private void check() {
		while (!Thread.currentThread().isInterrupted()) {
			try {
				TransactionRequest<?> current = mempool.take();

				try {
					node.checkTransaction(current);
					if (!checkedMempool.offer(current)) {
						deliverer.interrupt();
						throw new IllegalStateException("mempool overflow");
					}
				}
				catch (TransactionRejectedException e) {
					// already logged
				}
	            catch (Throwable t) {
	            	logger.error("Failed to check transaction request", t);
	    		}
			}
			catch (InterruptedException e) {
				return;
			}
		}
	}

	/**
	 * The body of the thread that executes requests. Its pops a request from the checked mempool and executes it.
	 */
	private void deliver() {
<<<<<<< HEAD
		int count = 0;
=======
		int counter = 0;
		int transactionsPerBlock = node.config.transactionsPerBlock;
>>>>>>> 4c0e8fc0

		while (!Thread.currentThread().isInterrupted()) {
			try {
				TransactionRequest<?> current = checkedMempool.take();

				try {
					node.deliverTransaction(current);
					counter = (counter + 1) % transactionsPerBlock;
					// the last transaction of a block is for rewarding the validators and updating the gas price
					if (counter == transactionsPerBlock - 1 && node.rewardValidators("", ""))
						counter = 0;
				}
	            catch (Throwable t) {
	            	logger.error("Failed delivering transaction", t);
	    		}
			}
			catch (InterruptedException e) {
				return;
			}
			
			if (++count % 100 == 0) // TODO: remove at the end
				node.increaseVerificationVersion();
		}
	}
}<|MERGE_RESOLUTION|>--- conflicted
+++ resolved
@@ -106,12 +106,9 @@
 	 * The body of the thread that executes requests. Its pops a request from the checked mempool and executes it.
 	 */
 	private void deliver() {
-<<<<<<< HEAD
 		int count = 0;
-=======
 		int counter = 0;
 		int transactionsPerBlock = node.config.transactionsPerBlock;
->>>>>>> 4c0e8fc0
 
 		while (!Thread.currentThread().isInterrupted()) {
 			try {
